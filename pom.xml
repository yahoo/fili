<?xml version="1.0" encoding="UTF-8"?>
<project xmlns="http://maven.apache.org/POM/4.0.0" xmlns:xsi="http://www.w3.org/2001/XMLSchema-instance"
         xsi:schemaLocation="http://maven.apache.org/POM/4.0.0 http://maven.apache.org/xsd/maven-4.0.0.xsd">
    <modelVersion>4.0.0</modelVersion>

    <groupId>com.yahoo.bard</groupId>
    <artifactId>fili-parent-pom</artifactId>
    <version>1.0-SNAPSHOT</version>
    <packaging>pom</packaging>

    <name>Fili: parent pom</name>
    <description>Shared dependencies for the Fili libraries</description>
    <url>http://fili.io/</url>

    <modules>
        <module>fili-system-config</module>
        <module>fili-core</module>
        <module>fili-navi</module>
        <module>fili-security</module>
        <module>fili</module>
        <module>fili-sql</module>
        <module>luthier</module>
        <module>sample-applications</module>
    </modules>

    <organization>
        <name>Yahoo! Inc.</name>
        <url>http://www.yahoo.com/</url>
    </organization>

    <issueManagement>
        <system>GitHub Issues</system>
        <url>https://github.com/yahoo/fili/issues</url>
    </issueManagement>
    <ciManagement>
        <system>travis</system>
        <url>https://travis-ci.org/yahoo/fili</url>
    </ciManagement>

    <inceptionYear>2016</inceptionYear>

    <licenses>
        <license>
            <name>The Apache Software License, Version 2.0</name>
            <url>http://www.apache.org/licenses/LICENSE-2.0.txt</url>
            <distribution>repo</distribution>
        </license>
    </licenses>

    <developers>
        <developer>
            <name>Fili Maintainers</name>
            <organization>Yahoo! Inc.</organization>
            <organizationUrl>http://www.yahoo.com/</organizationUrl>
        </developer>
    </developers>

    <mailingLists>
        <mailingList>
            <name>fili-users</name>
            <subscribe>https://groups.google.com/forum/#!forum/fili-users</subscribe>
            <unsubscribe>https://groups.google.com/forum/#!forum/fili-users</unsubscribe>
            <archive>https://groups.google.com/forum/#!forum/fili-users</archive>
            <post>mailto:fili-users@googlegroups.com</post>
        </mailingList>
        <mailingList>
            <name>fili-users</name>
            <subscribe>https://groups.google.com/forum/#!forum/fili-developers</subscribe>
            <unsubscribe>https://groups.google.com/forum/#!forum/fili-developers</unsubscribe>
            <archive>https://groups.google.com/forum/#!forum/fili-developers</archive>
            <post>mailto:fili-developers@googlegroups.com</post>
        </mailingList>
    </mailingLists>

    <distributionManagement>
        <repository>
            <id>ossrh</id>
            <url>https://s01.oss.sonatype.org/service/local/staging/deploy/maven2/</url>
        </repository>
        <snapshotRepository>
            <id>ossrh</id>
            <url>https://s01.oss.sonatype.org/content/repositories/snapshots/</url>
        </snapshotRepository>
    </distributionManagement>

    <scm>
        <developerConnection>scm:git:ssh://git@github.com/yahoo/fili.git</developerConnection>
        <connection>scm:git:ssh://git@github.com/yahoo/fili.git</connection>
        <url>https://github.com/yahoo/fili</url>
        <tag>HEAD</tag>
    </scm>

    <properties>
        <releaseRepoUrl>https://s01.oss.sonatype.org/service/local/staging/deploy/maven2/</releaseRepoUrl>
        <snapshotRepoUrl>https://s01.oss.sonatype.org/content/repositories/snapshots/</snapshotRepoUrl>

        <project.build.sourceEncoding>UTF-8</project.build.sourceEncoding>
        <project.reporting.outputEncoding>${project.build.sourceEncoding}</project.reporting.outputEncoding>

        <version.fili>1.0-SNAPSHOT</version.fili>

        <version.slf4j>1.7.25</version.slf4j>
        <version.servlet>3.1.0</version.servlet>
        <version.asynchttp>2.12.3</version.asynchttp>
        <version.jersey>2.24</version.jersey>
        <version.hk2>2.5.0-b36</version.hk2>
        <version.metrics>3.2.2</version.metrics>
        <version.logback>1.2.3</version.logback>
        <version.lucene>7.5.0</version.lucene>
        <version.jetty>9.4.40.v20210413</version.jetty>
        <version.hibernate>5.4.3.Final</version.hibernate>

<<<<<<< HEAD
        <version.spring>5.1.18.RELEASE</version.spring>
        <version.groovy>3.0.7</version.groovy>
        <version.jackson>2.10.5</version.jackson>
        <version.jackson-databind>2.10.5.1</version.jackson-databind>
        <version.junit5>5.7.0</version.junit5>
=======
        <version.spring>5.3.20</version.spring>
        <version.groovy>2.5.15</version.groovy>
        <version.jackson>2.12.6</version.jackson>
        <version.jackson-databind>2.12.6.1</version.jackson-databind>
>>>>>>> acc5327d

        <version.gmavenplus.plugin>1.12.1</version.gmavenplus.plugin>
        <version.guava>30.0-jre</version.guava>
        <version.druid.api>0.20.2</version.druid.api>

        <profiles.active>test</profiles.active>

        <disableDocLint>-Xdoclint:none</disableDocLint>

        <javadoc_options>${disableDocLint}</javadoc_options>

        <min_maven_version>3.5</min_maven_version>

        <!-- TODO: Review these -->
        <project.build.sourceEncoding>UTF-8</project.build.sourceEncoding>
        <project.reporting.outputEncoding>${project.build.sourceEncoding}</project.reporting.outputEncoding>
        <maven.deploy.skip>${env.DO_NOT_PUBLISH}</maven.deploy.skip>
        <enforcer.skip>false</enforcer.skip>
        <maven.compiler.source>1.8</maven.compiler.source>
        <maven.compiler.target>1.8</maven.compiler.target>

        <checkstyle.skip>false</checkstyle.skip>
        <checkstyle.config.location>checkstyle-style.xml</checkstyle.config.location>
        <checkstyle.suppressions.location>checkstyle-suppressions.xml</checkstyle.suppressions.location>
        <checkstyle.version>8.29</checkstyle.version>
        <checkstyle.resourceIncludes>**/*.properties*</checkstyle.resourceIncludes>

        <dependency.locations.enabled>false</dependency.locations.enabled>
        <maven-javadoc-plugin-version>3.1.0</maven-javadoc-plugin-version>
        <maven-jar-plugin-version>3.1.1</maven-jar-plugin-version>
        <maven-war-plugin-version>3.2.2</maven-war-plugin-version>
        <maven-compiler-plugin-version>3.8.1</maven-compiler-plugin-version>
        <maven-pmd-plugin-version>3.11.0</maven-pmd-plugin-version>
        <maven-source-plugin-version>3.0.1</maven-source-plugin-version>
        <maven-surefire-plugin-version>3.0.0-M5</maven-surefire-plugin-version>
        <maven-site-plugin-version>3.7.1</maven-site-plugin-version>
        <maven-checkstyle-plugin-version>3.1.0</maven-checkstyle-plugin-version>
        <maven-project-info-reports-plugin-version>3.0.0</maven-project-info-reports-plugin-version>
        <maven-surefire-report-plugin-version>${maven-surefire-plugin-version}</maven-surefire-report-plugin-version>

        <!-- empty property used as placeholder for args injected by jacoco coverage plugin -->
    </properties>

    <dependencyManagement>
        <dependencies>
            <!-- Local module dependencies -->
            <dependency>
                <groupId>com.yahoo.bard</groupId>
                <artifactId>fili-system-config</artifactId>
                <version>${version.fili}</version>
            </dependency>
            <dependency>
                <groupId>com.yahoo.bard</groupId>
                <artifactId>fili-core</artifactId>
                <version>${version.fili}</version>
            </dependency>
            <dependency>
                <groupId>com.yahoo.bard</groupId>
                <artifactId>fili</artifactId>
                <version>${version.fili}</version>
            </dependency>
            <dependency>
                <groupId>com.yahoo.bard</groupId>
                <artifactId>luthier</artifactId>
                <version>${version.fili}</version>
            </dependency>
            <dependency>
                <groupId>com.yahoo.bard</groupId>
                <artifactId>fili-core</artifactId>
                <version>${version.fili}</version>
                <type>test-jar</type>
                <scope>test</scope>
            </dependency>

            <!-- Logging -->
            <dependency>
                <groupId>org.slf4j</groupId>
                <artifactId>slf4j-api</artifactId>
                <version>${version.slf4j}</version>
            </dependency>
            <dependency>
                <groupId>ch.qos.logback</groupId>
                <artifactId>logback-classic</artifactId>
                <version>${version.logback}</version>
            </dependency>

            <!-- Validation -->
            <dependency>
                <groupId>javax.validation</groupId>
                <artifactId>validation-api</artifactId>
                <version>1.1.0.Final</version>
            </dependency>

            <!-- Apache Commons Libraries -->
            <dependency>
                <groupId>org.apache.commons</groupId>
                <artifactId>commons-lang3</artifactId>
                <version>3.5</version>
            </dependency>
            <dependency>
                <groupId>commons-configuration</groupId>
                <artifactId>commons-configuration</artifactId>
                <version>1.10</version>
            </dependency>
            <dependency>
                <groupId>org.apache.commons</groupId>
                <artifactId>commons-collections4</artifactId>
                <version>4.1</version>
            </dependency>

            <!-- Apache Avro Libraries -->
            <dependency>
                <groupId>org.apache.avro</groupId>
                <artifactId>avro</artifactId>
                <version>1.9.1</version>
            </dependency>

            <!-- All things Spring -->
            <dependency>
                <groupId>org.springframework</groupId>
                <artifactId>spring-core</artifactId>
                <version>${version.spring}</version>
            </dependency>

            <!--  spock stuff -->
            <dependency>
                <groupId>org.spockframework</groupId>
<<<<<<< HEAD
                <artifactId>spock-bom</artifactId>
                <version>2.0-M5-groovy-3.0</version>
                <type>pom</type>
                <scope>import</scope>
=======
                <artifactId>spock-core</artifactId>
                <version>1.3-groovy-2.5</version>
                <scope>test</scope>
>>>>>>> acc5327d
            </dependency>

            <!-- Optional dependencies for using Spock -->
            <dependency> <!-- enables mocking of classes (in addition to interfaces) -->
                <groupId>cglib</groupId>
                <artifactId>cglib-nodep</artifactId>
                <version>3.2.4</version>
                <scope>test</scope>
            </dependency>
            <dependency> <!-- enables mocking of classes without default constructor (together with CGLIB) -->
                <groupId>org.objenesis</groupId>
                <artifactId>objenesis</artifactId>
                <version>2.4</version>
                <scope>test</scope>
            </dependency>
            <dependency> <!-- only necessary if Hamcrest matchers are used -->
                <groupId>org.hamcrest</groupId>
                <artifactId>hamcrest-all</artifactId>
                <version>1.3</version>
                <scope>test</scope>
            </dependency>

            <!-- Metrics -->
            <dependency>
                <groupId>io.dropwizard.metrics</groupId>
                <artifactId>metrics-core</artifactId>
                <version>${version.metrics}</version>
            </dependency>
            <dependency>
                <groupId>io.dropwizard.metrics</groupId>
                <artifactId>metrics-annotation</artifactId>
                <version>${version.metrics}</version>
            </dependency>
            <dependency>
                <groupId>io.dropwizard.metrics</groupId>
                <artifactId>metrics-healthchecks</artifactId>
                <version>${version.metrics}</version>
            </dependency>
            <dependency>
                <groupId>io.dropwizard.metrics</groupId>
                <artifactId>metrics-servlets</artifactId>
                <version>${version.metrics}</version>
            </dependency>
            <dependency>
                <groupId>io.dropwizard.metrics</groupId>
                <artifactId>metrics-servlet</artifactId>
                <version>${version.metrics}</version>
            </dependency>
            <dependency>
                <groupId>io.dropwizard.metrics</groupId>
                <artifactId>metrics-jersey2</artifactId>
                <version>${version.metrics}</version>
            </dependency>
            <dependency>
                <groupId>io.dropwizard.metrics</groupId>
                <artifactId>metrics-logback</artifactId>
                <version>${version.metrics}</version>
                <exclusions>
                    <exclusion>
                        <groupId>ch.qos.logback</groupId>
                        <artifactId>logback-classic</artifactId>
                    </exclusion>
                </exclusions>
            </dependency>

            <!-- Servlet API -->
            <dependency>
                <groupId>javax.servlet</groupId>
                <artifactId>javax.servlet-api</artifactId>
                <version>${version.servlet}</version>
            </dependency>

            <!-- Jersey -->
            <dependency>
                <groupId>org.glassfish.jersey.core</groupId>
                <artifactId>jersey-common</artifactId>
                <version>${version.jersey}</version>
            </dependency>
            <dependency> <!-- metrics tries to load jersey-server 2.11 -->
                <groupId>org.glassfish.jersey.core</groupId>
                <artifactId>jersey-server</artifactId>
                <version>${version.jersey}</version>
            </dependency>
            <dependency>
                <groupId>org.glassfish.jersey.containers</groupId>
                <artifactId>jersey-container-servlet</artifactId>
                <version>${version.jersey}</version>
            </dependency>
            <dependency><!-- Client for running local "integration-style" tests -->
                <groupId>org.glassfish.jersey.test-framework</groupId>
                <artifactId>jersey-test-framework-core</artifactId>
                <version>${version.jersey}</version>
                <scope>test</scope>
            </dependency>
            <dependency><!-- Container for running local "integration-style" tests -->
                <groupId>org.glassfish.jersey.test-framework.providers</groupId>
                <artifactId>jersey-test-framework-provider-grizzly2</artifactId>
                <version>${version.jersey}</version>
                <scope>test</scope>
            </dependency>

            <!-- Injection -->
            <dependency>
                <groupId>javax.annotation</groupId>
                <artifactId>javax.annotation-api</artifactId>
                <version>1.3</version>
            </dependency>
            <dependency>
                <groupId>javax.inject</groupId>
                <artifactId>javax.inject</artifactId>
                <version>1</version>
            </dependency>
            <dependency>
                <groupId>org.glassfish.hk2</groupId>
                <artifactId>hk2-api</artifactId>
                <version>${version.hk2}</version>
            </dependency>
            <dependency>
                <groupId>org.glassfish.hk2.external</groupId>
                <artifactId>javax.inject</artifactId>
                <version>${version.hk2}</version>
            </dependency>

            <!-- Druid -->
            <dependency>
                <groupId>org.apache.druid</groupId>
                <artifactId>druid-core</artifactId>
                <version>${version.druid.api}</version>
                <exclusions>
                    <exclusion>
                        <groupId>org.apache.logging.log4j</groupId>
                        <artifactId>log4j-api</artifactId>
                    </exclusion>

                    <exclusion>
                        <groupId>org.apache.logging.log4j</groupId>
                        <artifactId>log4j-core</artifactId>
                    </exclusion>
                    <exclusion>
                        <groupId>org.apache.logging.log4j</groupId>
                        <artifactId>log4j-jul</artifactId>
                    </exclusion>
                    <exclusion>
                        <groupId>org.apache.logging.log4j</groupId>
                        <artifactId>log4j-1.2-api</artifactId>
                    </exclusion>
                    <exclusion>
                        <groupId>org.apache.logging.log4j</groupId>
                        <artifactId>log4j-slf4j-impl</artifactId>
                    </exclusion>
                    <exclusion>
                        <groupId>io.netty</groupId>
                        <artifactId>netty</artifactId>
                    </exclusion>
                    <exclusion>
                            <groupId>org.slf4j</groupId>
                            <artifactId>slf4j-api</artifactId>
                    </exclusion>
                    <exclusion>
                        <groupId>io.netty</groupId>
                        <artifactId>netty</artifactId>
                    </exclusion>
                    <exclusion>
                        <groupId>com.fasterxml.jackson.dataformat</groupId>
                        <artifactId>jackson-dataformat-smile</artifactId>
                    </exclusion>
                    <exclusion>
                        <groupId>com.fasterxml.jackson.core</groupId>
                        <artifactId>jackson-databind</artifactId>
                    </exclusion>

                    <exclusion>
                        <groupId>org.hibernate</groupId>
                        <artifactId>hibernate-validator</artifactId>
                    </exclusion>
                </exclusions>
            </dependency>

            <!-- Json Parsing -->
            <dependency>
                <groupId>com.fasterxml.jackson.core</groupId>
                <artifactId>jackson-core</artifactId>
                <version>${version.jackson}</version>
            </dependency>
            <dependency>
                <groupId>com.fasterxml.jackson.core</groupId>
                <artifactId>jackson-databind</artifactId>
                <version>${version.jackson-databind}</version>
            </dependency>
            <dependency>
                <groupId>com.fasterxml.jackson.module</groupId>
                <artifactId>jackson-module-afterburner</artifactId>
                <version>${version.jackson}</version>
            </dependency>
            <dependency>
                <groupId>com.fasterxml.jackson.core</groupId>
                <artifactId>jackson-annotations</artifactId>
                <version>${version.jackson}</version>
            </dependency>
            <dependency>
                <groupId>com.fasterxml.jackson.datatype</groupId>
                <artifactId>jackson-datatype-jdk8</artifactId>
                <version>${version.jackson}</version>
            </dependency>
            <dependency>
                <groupId>com.fasterxml.jackson.datatype</groupId>
                <artifactId>jackson-datatype-joda</artifactId>
                <version>${version.jackson}</version>
            </dependency>
            <dependency>
                <groupId>com.fasterxml.jackson.dataformat</groupId>
                <artifactId>jackson-dataformat-csv</artifactId>
                <version>${version.jackson}</version>
            </dependency>

            <!-- HTTP Client -->
            <dependency>
                <groupId>org.asynchttpclient</groupId>
                <artifactId>async-http-client</artifactId>
                <version>${version.asynchttp}</version>
            </dependency>
            <dependency>
                <groupId>org.asynchttpclient</groupId>
                <artifactId>async-http-client-netty-utils</artifactId>
                <version>${version.asynchttp}</version>
            </dependency>

            <!-- ReactiveX -->
            <dependency>
                <groupId>io.reactivex</groupId>
                <artifactId>rxjava</artifactId>
                <version>1.2.4</version>
            </dependency>

            <!-- Memcached -->
            <dependency>
                <!-- TODO: Move to async memcached client -->
                <groupId>net.spy</groupId>
                <artifactId>spymemcached</artifactId>
                <version>2.12.1</version>
            </dependency>

            <!-- Lucene -->
            <dependency>
                <groupId>org.apache.lucene</groupId>
                <artifactId>lucene-core</artifactId>
                <version>${version.lucene}</version>
            </dependency>
            <dependency>
                <groupId>org.apache.lucene</groupId>
                <artifactId>lucene-analyzers-common</artifactId>
                <version>${version.lucene}</version>
            </dependency>
            <dependency>
                <groupId>org.apache.lucene</groupId>
                <artifactId>lucene-queries</artifactId>
                <version>${version.lucene}</version>
            </dependency>
            <dependency>
                <groupId>org.apache.lucene</groupId>
                <artifactId>lucene-backward-codecs</artifactId>
                <version>${version.lucene}</version>
            </dependency>

            <!-- Guava -->
            <!-- Currently what we mainly use is the RangeSet containers -->
            <dependency>
                <groupId>com.google.guava</groupId>
                <artifactId>guava</artifactId>
                <version>${version.guava}</version>
            </dependency>

            <!-- Jetty Servlet Support -->
            <dependency>
                <groupId>org.eclipse.jetty</groupId>
                <artifactId>jetty-servlet</artifactId>
                <version>${version.jetty}</version>
            </dependency>
        </dependencies>
    </dependencyManagement>

    <!-- Common things that all modules need -->
    <dependencies>
        <!-- Mandatory dependencies for using Spock -->
        <dependency>
            <groupId>org.spockframework</groupId>
            <artifactId>spock-core</artifactId>
            <scope>test</scope>
        </dependency>
    
        <dependency>
            <groupId>org.junit.vintage</groupId>
            <artifactId>junit-vintage-engine</artifactId>
            <version>${version.junit5}</version>
            <scope>test</scope>
        </dependency>
        <dependency>
            <groupId>org.spockframework</groupId>
            <artifactId>spock-junit4</artifactId>
            <scope>test</scope>
        </dependency>

        <!-- Optional dependencies for using Spock -->
        <dependency> <!-- enables mocking of classes (in addition to interfaces) -->
            <groupId>net.bytebuddy</groupId>
            <artifactId>byte-buddy</artifactId>
            <version>1.10.10</version>
            <scope>test</scope>
        </dependency>
        <dependency> <!-- enables mocking of classes without default constructor (together with ByteBuddy or CGLIB) -->
            <groupId>org.objenesis</groupId>
            <artifactId>objenesis</artifactId>
            <version>3.1</version>
            <scope>test</scope>
        </dependency>
        <dependency> <!-- only required if Hamcrest matchers are used -->
            <groupId>org.hamcrest</groupId>
            <artifactId>hamcrest-core</artifactId>
            <version>2.2</version>
            <scope>test</scope>
        </dependency>

        <!-- Validation -->
        <dependency>
            <groupId>javax.validation</groupId>
            <artifactId>validation-api</artifactId>
        </dependency>

        <!-- Logging -->
        <dependency>
            <groupId>org.slf4j</groupId>
            <artifactId>slf4j-api</artifactId>
        </dependency>
        <dependency>
            <groupId>ch.qos.logback</groupId>
            <artifactId>logback-classic</artifactId>
        </dependency>

        <!-- Groovy -->
<<<<<<< HEAD
        <dependency>
            <groupId>org.codehaus.groovy</groupId>
            <artifactId>groovy-all</artifactId>
            <version>${version.groovy}</version>
            <type>pom</type>
            <scope>test</scope>
            <exclusions>
                <exclusion>
                    <artifactId>groovy-testng</artifactId>
                    <groupId>org.codehaus.groovy</groupId>
                </exclusion>
            </exclusions>
        </dependency>
=======
>>>>>>> acc5327d

        <!-- Lucene -->
        <dependency>
            <groupId>org.apache.lucene</groupId>
            <artifactId>lucene-queryparser</artifactId>
            <version>${version.lucene}</version>
        </dependency>
    </dependencies>

    <build>
        <extensions>
            <extension>
                <groupId>org.apache.maven.wagon</groupId>
                <artifactId>wagon-ssh-external</artifactId>
                <version>1.0-beta-6</version>
            </extension>
        </extensions>

        <pluginManagement>
            <plugins>
                <plugin>
                    <groupId>org.apache.maven.plugins</groupId>
                    <artifactId>maven-source-plugin</artifactId>
                    <version>${maven-source-plugin-version}</version>
                </plugin>
                <plugin>
                    <groupId>org.apache.maven.plugins</groupId>
                    <artifactId>maven-checkstyle-plugin</artifactId>
                    <version>${maven-checkstyle-plugin-version}</version>
                    <dependencies>
                        <!-- override default checkstyle version -->
                        <dependency>
                            <groupId>com.puppycrawl.tools</groupId>
                            <artifactId>checkstyle</artifactId>
                            <version>${checkstyle.version}</version>
                        </dependency>
                    </dependencies>
                    <configuration>
                        <suppressionsLocation>${checkstyle.suppressions.location}</suppressionsLocation>
                        <suppressionsFileExpression>checkstyle.suppressions.file</suppressionsFileExpression>
                        <configLocation>${checkstyle.config.location}</configLocation>
                        <includes>**\/*.java,**\/*.groovy</includes>
                        <resourceIncludes>**/*.properties,**/*.sample</resourceIncludes>
                        <includeTestSourceDirectory>true</includeTestSourceDirectory>
                        <consoleOutput>true</consoleOutput>
                    </configuration>
                </plugin>
                <plugin>
                    <groupId>org.apache.maven.plugins</groupId>
                    <artifactId>maven-war-plugin</artifactId>
                    <version>${maven-war-plugin-version}</version>
                    <configuration>
                        <failOnMissingWebXml>false</failOnMissingWebXml>
                    </configuration>
                </plugin>
                <plugin>
                    <artifactId>maven-site-plugin</artifactId>
                    <groupId>org.apache.maven.plugins</groupId>
                    <version>${maven-site-plugin-version}</version>
                    <configuration>
                        <skipDeploy>true</skipDeploy>
                    </configuration>
                </plugin>
                <plugin>
                    <groupId>org.codehaus.mojo</groupId>
                    <artifactId>buildnumber-maven-plugin</artifactId>
                    <version>1.4</version>
                </plugin>
                <plugin>
                    <groupId>org.apache.maven.plugins</groupId>
                    <artifactId>maven-javadoc-plugin</artifactId>
                    <version>${maven-javadoc-plugin-version}</version>
                    <configuration>
                        <quiet>true</quiet>
                        <excludePackageNames>${javadocs.package.exclude}</excludePackageNames>
                        <detectLinks>false</detectLinks>
                        <detectOfflineLinks>false</detectOfflineLinks>
                        <additionalJOptions>H
                            <additionalJOption>-XDiag</additionalJOption>
                            <additionalJOption>-J-XX:-UseG1GC</additionalJOption>
                            <additionalJOption>-J-Xms20m</additionalJOption>
                            <additionalJOption>-J-XX:-UseLargePages</additionalJOption>
                            <additionalJOption>${javadoc_options}</additionalJOption>
                        </additionalJOptions>
                        <!-- lint breaks JDK8 builds, disable -->
                        <additionalparam>${disableDocLint}</additionalparam>
                    </configuration>
                </plugin>

                <!-- Mandatory plugins for using Spock -->
                <plugin>
                    <groupId>org.codehaus.gmavenplus</groupId>
                    <artifactId>gmavenplus-plugin</artifactId>
                    <version>${version.gmavenplus.plugin}</version>
                </plugin>
                <plugin>
                    <groupId>org.apache.maven.plugins</groupId>
                    <artifactId>maven-surefire-plugin</artifactId>
                    <version>${maven-surefire-plugin-version}</version>
                    <configuration>
                        <forkCount>1</forkCount>
                        <reuseForks>true</reuseForks>
                        <argLine>${jacoco.args} -Xmx3G</argLine>
                        <redirectTestOutputToFile>true</redirectTestOutputToFile>
                        <includes>
                            <include>**/*Spec*</include>
                            <include>**/*Test.java</include>
                        </includes>
                        <trimStackTrace>false</trimStackTrace>
                    </configuration>
                </plugin>
                <plugin>
                    <groupId>org.apache.maven.plugins</groupId>
                    <artifactId>maven-jar-plugin</artifactId>
                    <version>${maven-jar-plugin-version}</version>
                </plugin>
                <plugin>
                    <groupId>org.apache.maven.plugins</groupId>
                    <artifactId>maven-compiler-plugin</artifactId>
                    <version>${maven-compiler-plugin-version}</version>
                    <configuration>
                        <showDeprecation>true</showDeprecation>
                        <showWarnings>true</showWarnings>
                        <optimize>true</optimize>
                    </configuration>
                </plugin>
                <plugin>
                    <groupId>org.apache.maven.plugins</groupId>
                    <artifactId>maven-antrun-plugin</artifactId>
                    <version>1.8</version>
                </plugin>
                <plugin>
                    <groupId>org.apache.maven.plugins</groupId>
                    <artifactId>maven-enforcer-plugin</artifactId>
                    <version>3.0.0-M2</version>
                    <configuration>
                        <rules>
                            <requireJavaVersion>
                                <version>[1.8,1.9]</version>
                            </requireJavaVersion>
                            <requireMavenVersion>
                                <version>[${min_maven_version},)</version>
                            </requireMavenVersion>
                        </rules>
                    </configuration>
                </plugin>
                <plugin>
                    <groupId>org.apache.maven.plugins</groupId>
                    <artifactId>maven-release-plugin</artifactId>
                    <version>2.5.3</version>
                    <configuration>
                        <goals>install</goals>
                        <useReleaseProfile>false</useReleaseProfile>
                    </configuration>
                </plugin>
                <plugin>
                    <!-- disabled below -->
                    <groupId>org.codehaus.mojo</groupId>
                    <artifactId>codenarc-maven-plugin</artifactId>
                    <version>0.22-1</version>
                    <configuration>
                        <groovyVersion>{version.groovy}</groovyVersion>
                        <maxPriority1Violations>0</maxPriority1Violations>
                        <maxPriority2Violations>0</maxPriority2Violations>
                        <maxPriority3Violations>0</maxPriority3Violations>
                    </configuration>
                </plugin>
                <plugin>
                    <artifactId>maven-surefire-report-plugin</artifactId>
                    <version>${maven-surefire-report-plugin-version}</version>
                </plugin>
                <plugin>
                    <artifactId>maven-pmd-plugin</artifactId>
                    <version>${maven-pmd-plugin-version}</version>
                    <configuration>
                        <targetJdk>${maven.compiler.target}</targetJdk>
                        <sourceEncoding>${project.build.sourceEncoding}</sourceEncoding>
                    </configuration>
                </plugin>
                <plugin>
                    <groupId>org.apache.maven.plugins</groupId>
                    <artifactId>maven-project-info-reports-plugin</artifactId>
                    <version>${maven-project-info-reports-plugin-version}</version>
                    <configuration>
                        <dependencyLocationsEnabled>false</dependencyLocationsEnabled>
                    </configuration>
                </plugin>
                <plugin>
                    <groupId>com.github.spotbugs</groupId>
                    <artifactId>spotbugs-maven-plugin</artifactId>
                    <version>3.1.11</version>
                    <configuration>
                        <threshold>Normal</threshold>
                        <effort>Max</effort>
                        <xmlOutput>true</xmlOutput>
                    </configuration>
                </plugin>
                <plugin>
                    <groupId>org.jacoco</groupId>
                    <artifactId>jacoco-maven-plugin</artifactId>
                    <version>0.8.3</version>
                </plugin>
            </plugins>
        </pluginManagement>

        <plugins>
            <plugin>
                <groupId>org.owasp</groupId>
                <artifactId>dependency-check-maven</artifactId>
                <version>6.1.5</version>
                <configuration>
                    <!-- Temporarily disengaging autoupdate because of broken CVE parsing -->
                    <skip>true</skip>
                    <failBuildOnCVSS>8</failBuildOnCVSS>
                    <assemblyAnalyzerEnabled>false</assemblyAnalyzerEnabled>
                    <suppressionFile>owasp-suppressions.xml</suppressionFile>
                    <skipRuntimeScope>true</skipRuntimeScope>
                    <skipDependencyManagement>false</skipDependencyManagement>
                </configuration>
            </plugin>

            <plugin>
                <groupId>org.apache.maven.plugins</groupId>
                <artifactId>maven-enforcer-plugin</artifactId>
                <executions>
                    <execution>
                        <id>enforce-maven-version</id>
                        <goals>
                            <goal>enforce</goal>
                        </goals>
                    </execution>
                </executions>
            </plugin>
            <plugin>
                <groupId>org.apache.maven.plugins</groupId>
                <artifactId>maven-source-plugin</artifactId>
                <executions>
                    <execution>
                        <id>attach-sources</id>
                        <goals>
                            <goal>jar-no-fork</goal>
                        </goals>
                    </execution>
                </executions>
            </plugin>
            <plugin>
                <groupId>org.apache.maven.plugins</groupId>
                <artifactId>maven-release-plugin</artifactId>
            </plugin>
            <plugin>
                <groupId>org.codehaus.mojo</groupId>
                <artifactId>buildnumber-maven-plugin</artifactId>
                <executions>
                    <execution>
                        <phase>validate</phase>
                        <goals>
                            <goal>create</goal>
                        </goals>
                    </execution>
                </executions>
            </plugin>
            <plugin>
                <groupId>org.apache.maven.plugins</groupId>
                <artifactId>maven-javadoc-plugin</artifactId>
                <executions>
                    <execution>
                        <id>attach-javadocs</id>
                        <goals>
                            <goal>jar</goal>
                        </goals>
                    </execution>
                </executions>
            </plugin>

            <!-- Mandatory plugins for using Spock -->
            <plugin>
                <groupId>org.codehaus.gmavenplus</groupId>
                <artifactId>gmavenplus-plugin</artifactId>
                <executions>
                    <execution>
                        <id>add-groovy-sources</id>
                        <!--
                        <goals>
                            <goal>addSources</goal>
                            <goal>addTestSources</goal>
                        </goals>
                        -->
                    </execution>
                    <execution>
                        <id>compile-groovy</id>
                        <goals>
                            <goal>compile</goal>
                        </goals>
                    </execution>
                    <execution>
                        <id>test-compile-groovy</id>
                        <!--
                        <goals>
                            <goal>compileTests</goal>
                        </goals>
                        -->
                    </execution>
                </executions>
            </plugin>
            <plugin>
                <groupId>org.apache.maven.plugins</groupId>
                <artifactId>maven-checkstyle-plugin</artifactId>
                <executions>
                    <execution>
                        <id>checkstyle</id>
                        <phase>initialize</phase>
                        <goals>
                            <goal>check</goal>
                        </goals>
                    </execution>
                </executions>
            </plugin>
            <plugin>
                <groupId>org.apache.maven.plugins</groupId>
                <artifactId>maven-site-plugin</artifactId>
                <executions>
                    <execution>
                        <id>attach-site-descriptor</id>
                        <inherited>false</inherited>
                        <goals>
                            <goal>attach-descriptor</goal>
                        </goals>
                    </execution>
                </executions>
            </plugin>
        </plugins>
    </build>

    <reporting>
        <plugins>
            <plugin>
                <artifactId>maven-surefire-report-plugin</artifactId>
                <reportSets>
                    <reportSet>
                        <id>aggregate-tests</id>
                        <inherited>false</inherited>
                        <configuration>
                            <aggregate>true</aggregate>
                            <alwaysGenerateSurefireReport>true</alwaysGenerateSurefireReport>
                        </configuration>
                        <reports>
                            <report>report-only</report>
                        </reports>
                    </reportSet>
                    <reportSet>
                        <id>tests</id>
                        <reports>
                            <report>report-only</report>
                        </reports>
                    </reportSet>
                </reportSets>
            </plugin>
            <plugin>
                <artifactId>maven-pmd-plugin</artifactId>
                <reportSets>
                    <reportSet>
                        <id>aggregate-pmd</id>
                        <inherited>false</inherited>
                        <reports>
                            <report>pmd</report>
                            <report>cpd</report>
                        </reports>
                        <configuration>
                            <aggregate>true</aggregate>
                        </configuration>
                    </reportSet>
                    <reportSet>
                        <id>pmd</id>
                        <reports>
                            <report>pmd</report>
                            <report>cpd</report>
                        </reports>
                    </reportSet>
                </reportSets>
            </plugin>
            <plugin>
                <groupId>org.apache.maven.plugins</groupId>
                <artifactId>maven-project-info-reports-plugin</artifactId>
            </plugin>
            <plugin>
                <artifactId>maven-checkstyle-plugin</artifactId>
                <reportSets>
                    <reportSet>
                        <id>aggregate-checkstyle</id>
                        <inherited>false</inherited>
                        <reports>
                            <report>checkstyle-aggregate</report>
                        </reports>
                    </reportSet>
                    <reportSet>
                        <id>checkstyle</id>
                        <reports>
                            <report>checkstyle</report>
                        </reports>
                    </reportSet>
                </reportSets>
            </plugin>
            <plugin>
                <artifactId>maven-javadoc-plugin</artifactId>
                <reportSets>
                    <reportSet>
                        <id>aggregate-javadoc</id>
                        <inherited>false</inherited>
                        <reports>
                            <report>aggregate-no-fork</report>
                            <report>test-aggregate-no-fork</report>
                        </reports>
                    </reportSet>
                    <reportSet>
                        <id>javadoc</id>
                        <reports>
                            <report>javadoc-no-fork</report>
                            <report>test-javadoc-no-fork</report>
                        </reports>
                    </reportSet>
                </reportSets>
            </plugin>
            <plugin>
                <groupId>com.github.spotbugs</groupId>
                <artifactId>spotbugs-maven-plugin</artifactId>
                <reportSets>
                    <reportSet>
                        <id>spotbugs</id>
                        <reports>
                            <report>spotbugs</report>
                        </reports>
                    </reportSet>
                </reportSets>
            </plugin>
            <!-- Codenarc plugin is not being maintained and is not compatible with later versions of groovy 2.5
                because the groovy-all jar became a pom.  There is a fix involving the codenarc ant task
                which could be explored -->
<!--            <plugin>-->
<!--                <groupId>org.codehaus.mojo</groupId>-->
<!--                <artifactId>codenarc-maven-plugin</artifactId>-->
<!--            </plugin>-->
        </plugins>
    </reporting>

    <profiles>
        <profile>
            <id>ossrh</id>
            <properties>
                <gpg.executable>gpg</gpg.executable>
                <gpg.keyname>${env.GPG_KEYNAME}</gpg.keyname>
                <gpg.passphrase>${env.GPG_PASSPHRASE}</gpg.passphrase>
                <gpg.defaultKeyring>false</gpg.defaultKeyring>
                <gpg.homedir>${env.SD_SOURCE_DIR}/screwdriver/deploy</gpg.homedir>
                <gpg.publickeyring>pubring.gpg</gpg.publickeyring>
                <gpg.secretkeyring>secring.gpg</gpg.secretkeyring>
            </properties>
            <activation>
                <property>
                    <name>performRelease</name>
                    <value>true</value>
                </property>
            </activation>
            <build>
                <plugins>
                    <plugin>
                        <groupId>org.apache.maven.plugins</groupId>
                        <artifactId>maven-gpg-plugin</artifactId>
                        <version>1.6</version>
                        <executions>
                            <execution>
                                <id>sign-artifacts</id>
                                <phase>verify</phase>
                                <goals>
                                    <goal>sign</goal>
                                </goals>
                                <configuration>
                                    <gpgArguments>
                                        <arg>--pinentry-mode</arg>
                                        <arg>loopback</arg>
                                    </gpgArguments>
                                </configuration>
                            </execution>
                        </executions>
                    </plugin>
                    <plugin>
                        <groupId>org.sonatype.plugins</groupId>
                        <artifactId>nexus-staging-maven-plugin</artifactId>
                        <version>1.6.7</version>
                        <extensions>true</extensions>
                        <configuration>
                            <serverId>ossrh</serverId>
                            <nexusUrl>https://s01.oss.sonatype.org/</nexusUrl>
                            <autoReleaseAfterClose>true</autoReleaseAfterClose>
                        </configuration>
                    </plugin>
                </plugins>
            </build>
        </profile>
        <profile>
            <id>coverage.build</id>
            <activation>
                <activeByDefault>false</activeByDefault>
            </activation>
            <build>
                <plugins>
                    <plugin>
                        <groupId>org.jacoco</groupId>
                        <artifactId>jacoco-maven-plugin</artifactId>
                        <executions>
                            <execution>
                                <id>prepare-coverage</id>
                                <goals>
                                    <goal>prepare-agent</goal>
                                </goals>
                                <configuration>
                                    <propertyName>jacoco.args</propertyName>
                                </configuration>
                            </execution>
                        </executions>
                    </plugin>
                </plugins>
            </build>
        </profile>
        <profile>
            <id>coverage.report</id>
            <activation>
                <activeByDefault>false</activeByDefault>
            </activation>
            <reporting>
                <plugins>
                    <plugin>
                        <groupId>org.jacoco</groupId>
                        <artifactId>jacoco-maven-plugin</artifactId>
                        <reportSets>
                            <reportSet>
                                <id>coverage</id>
                                <reports>
                                    <report>report</report>
                                </reports>
                            </reportSet>
                            <reportSet>
                                <id>aggregate-coverage</id>
                                <inherited>false</inherited>
                                <reports>
                                    <report>report-aggregate</report>
                                </reports>
                            </reportSet>
                        </reportSets>
                    </plugin>
                </plugins>
            </reporting>
        </profile>
        <profile>
            <id>sonar</id>
            <activation>
                <activeByDefault>false</activeByDefault>
            </activation>
            <properties>
                <sonar.java.spotbugs.reportPaths>target/spotbugs.xml</sonar.java.spotbugs.reportPaths>
                <sonar.java.pmd.reportPaths>target/pmd.xml</sonar.java.pmd.reportPaths>
                <sonar.java.cpd.reportPaths>target/cpd.xml</sonar.java.cpd.reportPaths>
                <sonar.java.checkstyle.reportPaths>target/checkstyle-result.xml</sonar.java.checkstyle.reportPaths>
                <sonar.coverage.exclusions>
                    **/*Main.java,
                    **/*Params.java
                </sonar.coverage.exclusions>
            </properties>
            <build>
                <pluginManagement>
                    <plugins>
                        <plugin>
                            <groupId>org.sonarsource.scanner.maven</groupId>
                            <artifactId>sonar-maven-plugin</artifactId>
                            <version>3.6.1.1688</version>
                        </plugin>
                    </plugins>
                </pluginManagement>
            </build>
        </profile>
        <profile>
            <id>Jacoco Off</id>
            <activation><activeByDefault>true</activeByDefault></activation>
            <properties>
                    <jacoco.args></jacoco.args>
            </properties>
        </profile>

    </profiles>
</project><|MERGE_RESOLUTION|>--- conflicted
+++ resolved
@@ -110,18 +110,10 @@
         <version.jetty>9.4.40.v20210413</version.jetty>
         <version.hibernate>5.4.3.Final</version.hibernate>
 
-<<<<<<< HEAD
-        <version.spring>5.1.18.RELEASE</version.spring>
-        <version.groovy>3.0.7</version.groovy>
-        <version.jackson>2.10.5</version.jackson>
-        <version.jackson-databind>2.10.5.1</version.jackson-databind>
-        <version.junit5>5.7.0</version.junit5>
-=======
         <version.spring>5.3.20</version.spring>
         <version.groovy>2.5.15</version.groovy>
         <version.jackson>2.12.6</version.jackson>
         <version.jackson-databind>2.12.6.1</version.jackson-databind>
->>>>>>> acc5327d
 
         <version.gmavenplus.plugin>1.12.1</version.gmavenplus.plugin>
         <version.guava>30.0-jre</version.guava>
@@ -249,16 +241,10 @@
             <!--  spock stuff -->
             <dependency>
                 <groupId>org.spockframework</groupId>
-<<<<<<< HEAD
                 <artifactId>spock-bom</artifactId>
                 <version>2.0-M5-groovy-3.0</version>
                 <type>pom</type>
                 <scope>import</scope>
-=======
-                <artifactId>spock-core</artifactId>
-                <version>1.3-groovy-2.5</version>
-                <scope>test</scope>
->>>>>>> acc5327d
             </dependency>
 
             <!-- Optional dependencies for using Spock -->
@@ -598,7 +584,6 @@
         </dependency>
 
         <!-- Groovy -->
-<<<<<<< HEAD
         <dependency>
             <groupId>org.codehaus.groovy</groupId>
             <artifactId>groovy-all</artifactId>
@@ -612,8 +597,6 @@
                 </exclusion>
             </exclusions>
         </dependency>
-=======
->>>>>>> acc5327d
 
         <!-- Lucene -->
         <dependency>
