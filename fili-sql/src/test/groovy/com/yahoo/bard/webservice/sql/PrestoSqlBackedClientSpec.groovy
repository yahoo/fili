// Copyright 2019 Yahoo Inc.
// Licensed under the terms of the Apache license. Please see LICENSE.md file distributed with this work for terms.
<<<<<<< HEAD
package com.yahoo.bard.webservice.sql

import com.yahoo.bard.webservice.sql.presto.PrestoDataSource
=======
>>>>>>> 0bcc90be
import com.yahoo.bard.webservice.sql.presto.PrestoSqlBackedClient


import spock.lang.Specification

class PrestoSqlBackedClientSpec extends Specification {
    def "Test valid sqlQueryToPrestoQuery call"() {
        setup:
        String toPrestoQuery = PrestoSqlBackedClient.sqlQueryToPrestoQuery(sqlQuery)
        expect:
        toPrestoQuery == """SELECT "source", SUBSTRING(datestamp,1,4) AS "\$f23", DAY_OF_YEAR(date_parse(SUBSTRING (datestamp,1,10),'%Y%m%d%H')) AS "\$f24", SUBSTRING(datestamp,9,2) AS "\$f25", SUM("revenue") AS "revenue"
FROM "catalog"."schema"."table"
WHERE "datestamp" > '201909011400000' AND "datestamp" < '201909021400000' AND CAST("comment" AS varchar) <> '1=2====3' AND (CAST("advertiser_id" AS varchar) = '456' OR CAST("advertiser_id" AS varchar) = '123')
GROUP BY "source", SUBSTRING(datestamp,1,4), DAY_OF_YEAR(date_parse(SUBSTRING (datestamp,1,10),'%Y%m%d%H')), SUBSTRING(datestamp,9,2)
ORDER BY SUBSTRING(datestamp,1,4) NULLS FIRST, DAY_OF_YEAR(date_parse(SUBSTRING (datestamp,1,10),'%Y%m%d%H')) NULLS FIRST, SUBSTRING(datestamp,9,2) NULLS FIRST, "source" NULLS FIRST"""

        where:
        sqlQuery << ["""SELECT "source", YEAR("datestamp") AS "\$f23", DAYOFYEAR("datestamp") AS "\$f24", HOUR("datestamp") AS "\$f25", SUM("revenue") AS "revenue"
FROM "catalog"."schema"."table"
WHERE "datestamp" > '201909011400000' AND "datestamp" < '201909021400000' AND CAST("comment" AS varchar) <> '1=2====3' AND (CAST("advertiser_id" AS varchar) = '456' OR CAST("advertiser_id" AS varchar) = '123')
GROUP BY "source", YEAR("datestamp"), DAYOFYEAR("datestamp"), HOUR("datestamp")
ORDER BY YEAR("datestamp") NULLS FIRST, DAYOFYEAR("datestamp") NULLS FIRST, HOUR("datestamp") NULLS FIRST, "source" NULLS FIRST"""]
    }

    def "Test invalid sqlQueryToPrestoQuery call, null input sql query"() {
        when:
        PrestoSqlBackedClient.sqlQueryToPrestoQuery(null)
        then:
        thrown IllegalStateException
    }

    def "Test invalid sqlQueryToPrestoQuery call, empty input sql query"() {
        when:
        PrestoSqlBackedClient.sqlQueryToPrestoQuery("")
        then:
        thrown IllegalStateException
    }

    def "Test invalid sqlQueryToPrestoQuery call, missing timestamp info"() {
        when:
        PrestoSqlBackedClient.sqlQueryToPrestoQuery("SELECT \"source\"")
        then:
        thrown IllegalStateException
    }
}<|MERGE_RESOLUTION|>--- conflicted
+++ resolved
@@ -1,11 +1,5 @@
 // Copyright 2019 Yahoo Inc.
 // Licensed under the terms of the Apache license. Please see LICENSE.md file distributed with this work for terms.
-<<<<<<< HEAD
-package com.yahoo.bard.webservice.sql
-
-import com.yahoo.bard.webservice.sql.presto.PrestoDataSource
-=======
->>>>>>> 0bcc90be
 import com.yahoo.bard.webservice.sql.presto.PrestoSqlBackedClient
 
 
