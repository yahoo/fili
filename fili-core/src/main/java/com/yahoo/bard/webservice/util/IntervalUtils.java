--- conflicted
+++ resolved
@@ -4,12 +4,9 @@
 
 import com.yahoo.bard.webservice.config.SystemConfig;
 import com.yahoo.bard.webservice.config.SystemConfigProvider;
-<<<<<<< HEAD
+import com.yahoo.bard.webservice.data.time.ZonedTimeGrain;
 import com.yahoo.bard.webservice.data.time.StandardGranularityParser;
 import com.yahoo.bard.webservice.data.time.TimeGrain;
-=======
-import com.yahoo.bard.webservice.data.time.ZonedTimeGrain;
->>>>>>> bbc57206
 import com.yahoo.bard.webservice.druid.model.query.Granularity;
 import com.yahoo.bard.webservice.table.PhysicalTable;
 import com.yahoo.bard.webservice.table.PhysicalTableSchema;
@@ -222,7 +219,21 @@
     }
 
     /**
-<<<<<<< HEAD
+     * Returns the coarsest ZonedTimeGrain among a set of PhysicalTables.
+     *
+     * @param physicalTables  A set of PhysicalTables among which the coarsest ZonedTimeGrain is to be found.
+     *
+     * @return the coarsest ZonedTimeGrain among a set of PhysicalTables
+     */
+    public static Optional<ZonedTimeGrain> getCoarsestTimeGrain(Collection<PhysicalTable> physicalTables) {
+        return physicalTables.stream()
+                .sorted(COMPARATOR)
+                .findFirst()
+                .map(PhysicalTable::getSchema)
+                .map(PhysicalTableSchema::getTimeGrain);
+    }
+
+    /**
      * Find a valid timegrain for the interval based on the start and end date of the interval.
      *
      * @param interval  The interval to find a timegrain for.
@@ -237,19 +248,5 @@
                 .filter(timeGrain -> timeGrain.aligns(interval))
                 .filter(timeGrain -> interval.getStart().plus(timeGrain.getPeriod()).equals(interval.getEnd()))
                 .findFirst();
-=======
-     * Returns the coarsest ZonedTimeGrain among a set of PhysicalTables.
-     *
-     * @param physicalTables  A set of PhysicalTables among which the coarsest ZonedTimeGrain is to be found.
-     *
-     * @return the coarsest ZonedTimeGrain among a set of PhysicalTables
-     */
-    public static Optional<ZonedTimeGrain> getCoarsestTimeGrain(Collection<PhysicalTable> physicalTables) {
-        return physicalTables.stream()
-                .sorted(COMPARATOR)
-                .findFirst()
-                .map(PhysicalTable::getSchema)
-                .map(PhysicalTableSchema::getTimeGrain);
->>>>>>> bbc57206
     }
 }