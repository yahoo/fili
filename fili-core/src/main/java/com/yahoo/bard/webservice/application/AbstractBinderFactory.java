--- conflicted
+++ resolved
@@ -1241,7 +1241,6 @@
         Supplier<Map<String, String>> supplier = buildDruidWebServiceHeaderSupplier();
         return DRUID_UNCOVERED_INTERVAL_LIMIT > 0
                 ? new AsyncDruidWebServiceImpl(
-<<<<<<< HEAD
                         druidServiceConfig,
                         mapper,
                         supplier,
@@ -1251,16 +1250,6 @@
                         )
                 )
                 : new AsyncDruidWebServiceImpl(druidServiceConfig, mapper, supplier, getSSLContext());
-=======
-                    druidServiceConfig,
-                    mapper,
-                    supplier,
-                    new HeaderNestingJsonBuilderStrategy(
-                            AsyncDruidWebServiceImpl.DEFAULT_JSON_NODE_BUILDER_STRATEGY
-                    )
-            )
-                : new AsyncDruidWebServiceImpl(druidServiceConfig, mapper, supplier);
->>>>>>> 5226b953
     }
 
     /**
