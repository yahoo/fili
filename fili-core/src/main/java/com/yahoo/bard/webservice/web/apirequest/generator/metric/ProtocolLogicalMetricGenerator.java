// Copyright 2020 Oath Inc.
// Licensed under the terms of the Apache license. Please see LICENSE.md file distributed with this work for terms.
package com.yahoo.bard.webservice.web.apirequest.generator.metric;

import static com.yahoo.bard.webservice.web.ErrorMessageFormat.METRICS_NOT_IN_TABLE;

import com.yahoo.bard.webservice.data.metric.LogicalMetric;
import com.yahoo.bard.webservice.data.metric.LogicalMetricInfo;
import com.yahoo.bard.webservice.data.metric.MetricDictionary;
import com.yahoo.bard.webservice.data.metric.protocol.DefaultSystemMetricProtocols;
import com.yahoo.bard.webservice.data.metric.protocol.GeneratedMetricInfo;
import com.yahoo.bard.webservice.data.metric.protocol.Protocol;
import com.yahoo.bard.webservice.data.metric.protocol.ProtocolDictionary;
<<<<<<< HEAD
import com.yahoo.bard.webservice.data.metric.protocol.ProtocolMetric;
=======
import com.yahoo.bard.webservice.data.time.Granularity;
>>>>>>> bc60a91b
import com.yahoo.bard.webservice.table.LogicalTable;
import com.yahoo.bard.webservice.web.ErrorMessageFormat;
import com.yahoo.bard.webservice.web.apirequest.exceptions.BadApiRequestException;
import com.yahoo.bard.webservice.web.apirequest.generator.Generator;
import com.yahoo.bard.webservice.web.apirequest.generator.metric.antlr.ProtocolAntlrApiMetricParser;
import com.yahoo.bard.webservice.web.apirequest.generator.metric.protocol.ProtocolChain;
import com.yahoo.bard.webservice.web.apirequest.metrics.ApiMetric;
import com.yahoo.bard.webservice.web.apirequest.metrics.ApiMetricAnnotater;

import org.slf4j.Logger;
import org.slf4j.LoggerFactory;

import java.util.ArrayList;
import java.util.LinkedHashSet;
import java.util.List;
import java.util.Set;
import java.util.stream.Collectors;

/**
 * Default generator implementation for binding protocol logical metrics.
 * Protocol Metrics are parsed, using a grammar from an apirequest string and a set of parameters.
 * The base metric name is retrieved from the metric dictionary and then the parameters are used to apply zero or more
 * transformations.  The resulting protocol metric is validated as having a baseMetric on the logical table.
 */
public class ProtocolLogicalMetricGenerator extends DefaultLogicalMetricGenerator
        implements Generator<LinkedHashSet<LogicalMetric>>, ApiRequestLogicalMetricBinder {
    private static final Logger LOG = LoggerFactory.getLogger(ProtocolLogicalMetricGenerator.class);
    public static final String GRANULARITY = "__granularity";

    private final ApiMetricAnnotater apiMetricAnnotater;
    private final ApiMetricParser apiMetricParser;
    private final ProtocolChain protocolChain;

    /**
     * Constructor.
     *
     * @param apiMetricAnnotater  The metric annotator to apply
     * @param protocolNames  The list of protocols supported in the System
     */
    public ProtocolLogicalMetricGenerator(ApiMetricAnnotater apiMetricAnnotater, List<String> protocolNames) {
        this(
                apiMetricAnnotater,
                protocolNames,
                new ProtocolAntlrApiMetricParser(),
                DefaultSystemMetricProtocols.getDefaultProtocolDictionary()
        );
    }

    public ProtocolLogicalMetricGenerator(
            ApiMetricAnnotater apiMetricAnnotater,
            List<String> protocolNames,
            ApiMetricParser metricParser,
            ProtocolDictionary protocolDictionary
    ) {
        this.apiMetricAnnotater = apiMetricAnnotater;
        this.apiMetricParser = metricParser;
        LinkedHashSet<Protocol> protocols = protocolNames.stream()
                .map(protocolDictionary::get)
                .collect(Collectors.toCollection(LinkedHashSet::new));

        this.protocolChain = new ProtocolChain(new ArrayList<>(protocols));
    }

    /**
     * Extracts the list of metrics from the url metric query string and generates a set of LogicalMetrics with
     * granularity.
     * <p>
     * If the query contains undefined metrics, {@link BadApiRequestException} will be
     * thrown.
     *
     * This method is meant for backwards compatibility. If you do not need to use this method for that reason please
     * prefer using a generator instance instead.
     *
     * @param apiMetricQuery  URL query string containing the metrics separated by ','
     * @param requestGranularity Granularity of the request
     * @param metricDictionary  Metric dictionary contains the map of valid metric names and logical metric objects
     *
     * @return set of metric objects
     */
    @Override
    public LinkedHashSet<LogicalMetric> generateLogicalMetrics(
            String apiMetricQuery,
            Granularity requestGranularity,
            MetricDictionary metricDictionary
    ) {
        List<ApiMetric> apiMetrics = parseApiMetricQuery(apiMetricQuery, requestGranularity);
        return applyProtocols(apiMetrics, metricDictionary);
    }

    private List<ApiMetric> parseApiMetricQuery(String apiMetricQuery, Granularity requestGranularity) {
        return apiMetricParser.apply(apiMetricQuery)
                .stream()
                .map(apiMetric -> apiMetric.withParameter(GRANULARITY, requestGranularity.getName()))
                .map(apiMetricAnnotater)
                .collect(Collectors.toList());
    }

    private LinkedHashSet<LogicalMetric> applyProtocols(List<ApiMetric> apiMetrics, MetricDictionary metricDictionary) {
        LinkedHashSet<LogicalMetric> metrics = new LinkedHashSet<>();
        List<String> invalidMetricNames = new ArrayList<>();

        for (ApiMetric metric : apiMetrics) {

            // if base metric isn't available just log and move on
            LogicalMetric baseLogicalMetric = metricDictionary.get(metric.getBaseApiMetricId());
            if (baseLogicalMetric == null) {
                invalidMetricNames.add(metric.getRawName());
                continue;
            }

            GeneratedMetricInfo generatedMetricInfo = new GeneratedMetricInfo(
                    metric.getRawName(),
                    metric.getBaseApiMetricId()
            );

<<<<<<< HEAD
            LogicalMetric result = baseLogicalMetric;
            if (result instanceof ProtocolMetric) {
                result = protocolChain.applyProtocols(generatedMetricInfo, metric, baseLogicalMetric);
            }
            metrics.add(result.withLogicalMetricInfo(generatedMetricInfo));
=======
            LogicalMetric baseLogicalMetric = metricDictionary.get(metric.getBaseApiMetricId());
            if (baseLogicalMetric == null) {
                invalidMetricNames.add(metric.getRawName());
                continue;
            }
            LogicalMetric logicalMetric = protocolChain.applyProtocols(generatedMetricInfo, metric, baseLogicalMetric);
            metrics.add(logicalMetric);
>>>>>>> bc60a91b
        }

        if (!invalidMetricNames.isEmpty()) {
            String message = ErrorMessageFormat.METRICS_UNDEFINED.logFormat(invalidMetricNames);
            LOG.error(message);
            throw new BadApiRequestException(message);
        }

        return metrics;
    }

    /**
     * Validate that all metrics are part of the logical table.
     *
     * This method is meant for backwards compatibility. If you do not need to use this method for that reason please
     * prefer using a generator instance instead.
     *
     * @param logicalMetrics  The set of metrics being validated
     * @param table  The logical table for the request
     *
     * @throws BadApiRequestException if the requested metrics are not in the logical table
     */
    @Override
    public void validateMetrics(Set<LogicalMetric> logicalMetrics, LogicalTable table)
            throws BadApiRequestException {
        //get metric names from the logical table
        Set<String> validMetricNames = table.getLogicalMetrics().stream()
                .map(LogicalMetric::getLogicalMetricInfo)
                .map(this::getBaseName)
                .collect(Collectors.toSet());

        //get metric names from logicalMetrics and remove all the valid metrics
        Set<String> invalidMetricNames = logicalMetrics.stream()
                .map(LogicalMetric::getLogicalMetricInfo)
                .map(this::getBaseName)
                .filter(it -> !validMetricNames.contains(it))
                .collect(Collectors.toSet());

        //requested metrics names are not present in the logical table metric names set
        if (!invalidMetricNames.isEmpty()) {
            LOG.debug(METRICS_NOT_IN_TABLE.logFormat(invalidMetricNames, table.getName(), table.getGranularity()));
            throw new BadApiRequestException(
                    METRICS_NOT_IN_TABLE.format(invalidMetricNames, table.getName(), table.getGranularity())
            );
        }
    }

    private String getBaseName(LogicalMetricInfo metricInfo) {
        return metricInfo instanceof GeneratedMetricInfo ? ((GeneratedMetricInfo) metricInfo).getBaseMetricName() :
                metricInfo.getName();
    }
}<|MERGE_RESOLUTION|>--- conflicted
+++ resolved
@@ -11,11 +11,8 @@
 import com.yahoo.bard.webservice.data.metric.protocol.GeneratedMetricInfo;
 import com.yahoo.bard.webservice.data.metric.protocol.Protocol;
 import com.yahoo.bard.webservice.data.metric.protocol.ProtocolDictionary;
-<<<<<<< HEAD
 import com.yahoo.bard.webservice.data.metric.protocol.ProtocolMetric;
-=======
 import com.yahoo.bard.webservice.data.time.Granularity;
->>>>>>> bc60a91b
 import com.yahoo.bard.webservice.table.LogicalTable;
 import com.yahoo.bard.webservice.web.ErrorMessageFormat;
 import com.yahoo.bard.webservice.web.apirequest.exceptions.BadApiRequestException;
@@ -131,21 +128,11 @@
                     metric.getBaseApiMetricId()
             );
 
-<<<<<<< HEAD
             LogicalMetric result = baseLogicalMetric;
             if (result instanceof ProtocolMetric) {
                 result = protocolChain.applyProtocols(generatedMetricInfo, metric, baseLogicalMetric);
             }
             metrics.add(result.withLogicalMetricInfo(generatedMetricInfo));
-=======
-            LogicalMetric baseLogicalMetric = metricDictionary.get(metric.getBaseApiMetricId());
-            if (baseLogicalMetric == null) {
-                invalidMetricNames.add(metric.getRawName());
-                continue;
-            }
-            LogicalMetric logicalMetric = protocolChain.applyProtocols(generatedMetricInfo, metric, baseLogicalMetric);
-            metrics.add(logicalMetric);
->>>>>>> bc60a91b
         }
 
         if (!invalidMetricNames.isEmpty()) {
